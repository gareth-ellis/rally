import os.path
import shutil
import re
import logging
import configparser
import getpass
from enum import Enum

from esrally.utils import io, git, format, convert
from esrally import time, PROGRAM_NAME

logger = logging.getLogger("rally.config")


class ConfigError(BaseException):
    pass


class Scope(Enum):
    # Valid for all benchmarks, typically read from the configuration file
    application = 1
    # Valid for all benchmarks, intended to allow overriding of values in the config file from the command line
    applicationOverride = 2
    # A sole benchmark
    benchmark = 3
    # Single benchmark track setup (e.g. default, multinode, ...)
    challenge = 4
    # property for every invocation, i.e. for backtesting
    invocation = 5


class ConfigFile:
    def __init__(self, config_name):
        self.config_name = config_name

    @property
    def present(self):
        """
        :return: true iff a config file already exists.
        """
        return os.path.isfile(self.location)

    def load(self, interpolation=configparser.ExtendedInterpolation()):
        config = configparser.ConfigParser(interpolation=interpolation)
        config.read(self.location)
        return config

    def store(self, config):
        io.ensure_dir(self.config_dir)
        with open(self.location, "w") as configfile:
            config.write(configfile)

    def backup(self):
        config_file = self.location
        logger.info("Creating a backup of the current config file at [%s]." % config_file)
        shutil.copyfile(config_file, "%s.bak" % config_file)

    @property
    def config_dir(self):
        return "%s/.rally" % os.getenv("HOME")

    @property
    def location(self):
        if self.config_name:
            config_name_suffix = "-%s" % self.config_name
        else:
            config_name_suffix = ""
        return "%s/rally%s.ini" % (self.config_dir, config_name_suffix)


class Config:
    CURRENT_CONFIG_VERSION = 5

    """
    Config is the main entry point to retrieve and set benchmark properties. It provides multiple scopes to allow overriding of values on
    different levels (e.g. a command line flag can override the same configuration property in the config file). These levels are
    transparently resolved when a property is retrieved and the value on the most specific level is returned.
    """

    def __init__(self, config_name=None, config_file_class=ConfigFile):
        self.config_file = config_file_class(config_name)
        self._opts = {}
        self._clear_config()

    def add(self, scope, section, key, value):
        """
        Adds or overrides a new configuration property.

        :param scope: The scope of this property. More specific scopes (higher values) override more generic ones (lower values).
        :param section: The configuration section.
        :param key: The configuration key within this section. Same keys in different sections will not collide.
        :param value: The associated value.
        """
        self._opts[self._k(scope, section, key)] = value

    def opts(self, section, key, default_value=None, mandatory=True):
        """
        Resolves a configuration property.

        :param section: The configuration section.
        :param key: The configuration key.
        :param default_value: The default value to use for optional properties as a fallback. Default: None
        :param mandatory: Whether a value is expected to exist for the given section and key. Note that the default_value is ignored for
        mandatory properties. It must be ensured that a value exists. Default: True
        :return: The associated value.
        """
        try:
            scope = self._resolve_scope(section, key)
            return self._opts[self._k(scope, section, key)]
        except KeyError:
            if not mandatory:
                return default_value
            else:
                raise ConfigError("No value for mandatory configuration: section='%s', key='%s'" % (section, key))

    def config_present(self):
        """
        :return: true iff a config file already exists.
        """
        return self.config_file.present

    def load_config(self):
        """
        Loads an existing config file.
        """
        config = self.config_file.load()
        # It's possible that we just reload the configuration
        self._clear_config()
        self._fill_from_config_file(config)

    def _clear_config(self):
        # This map contains default options that we don't want to sprinkle all over the source code but we don't want users to change
        # them either
        self._opts = {
            "source::distribution.dir": "distributions",
            "build::gradle.tasks.clean": "clean",
            "build::gradle.tasks.package": ":distribution:tar:assemble",
            "build::log.dir": "build",
            "benchmarks::metrics.log.dir": "telemetry",
            "benchmarks::track.repository.dir": "tracks",
            "benchmarks::track.default.repository": "default",
            "provisioning::node.name.prefix": "rally-node",
            "provisioning::node.http.port": 39200,
        }

    def _fill_from_config_file(self, config):
        for section in config.sections():
            for key in config[section]:
                self.add(Scope.application, section, key, config[section][key])

    def config_compatible(self):
        return self.CURRENT_CONFIG_VERSION == self._stored_config_version()

    def migrate_config(self):
<<<<<<< HEAD
        # do migration one at a time, starting at the current one...
        current_version = self._stored_config_version()
        # Something is really fishy. We don't want to downgrade the configuration.
        if current_version >= self.CURRENT_CONFIG_VERSION:
            raise ConfigError("The existing config file is available in a later version already. Expected version <= [%s] but found [%s]"
                              % (self.CURRENT_CONFIG_VERSION, current_version))
        logger.info("Upgrading configuration from version [%s] to [%s]." % (current_version, self.CURRENT_CONFIG_VERSION))
        # but first a backup...
        self._config_file.backup()
        config = self._config_file.load(interpolation=None)

        if current_version == 0:
            logger.info("Migrating config from version [0] to [1]")
            current_version = 1
            config["meta"] = {}
            config["meta"]["config.version"] = str(current_version)
            # in version 1 we changed some directories from being absolute to being relative
            config["system"]["log.root.dir"] = "logs"
            config["provisioning"]["local.install.dir"] = "install"
            config["reporting"]["report.base.dir"] = "reports"
        if current_version == 1:
            logger.info("Migrating config from version [1] to [2]")
            current_version = 2
            config["meta"]["config.version"] = str(current_version)
            # no need to ask the user now if we are about to upgrade to version 4
            config["reporting"]["datastore.type"] = "in-memory"
            config["reporting"]["datastore.host"] = ""
            config["reporting"]["datastore.port"] = ""
            config["reporting"]["datastore.secure"] = ""
            config["reporting"]["datastore.user"] = ""
            config["reporting"]["datastore.password"] = ""
            config["system"]["env.name"] = "local"
        if current_version == 2:
            logger.info("Migrating config from version [2] to [3]")
            current_version = 3
            config["meta"]["config.version"] = str(current_version)
            # Remove obsolete settings
            config["reporting"].pop("report.base.dir")
            config["reporting"].pop("output.html.report.filename")
        if current_version == 3:
            root_dir = config["system"]["root.dir"]
            print("*****************************************************************************************")
            print("")
            print("You have an old configuration of Rally. Rally has now a much simpler setup")
            print("routine which will autodetect lots of settings for you and it also does not");
            print("require you to setup a metrics store anymore.")
            print("")
            print("Rally will now migrate your configuration but if you don't need advanced features")
            print("like a metrics store, then you should delete the configuration directory:")
            print("")
            print("  rm -rf %s" % self._config_file.config_dir())
            print("")
            print("and then rerun Rally's configuration routine:")
            print("")
            print("  %s configure" % PROGRAM_NAME)
            print("")
            print("Please also note you have %.1f GB of data in your current benchmark directory at"
                  % convert.bytes_to_gb(io.get_size(root_dir)))
            print()
            print("  %s" % root_dir)
            print("")
            print("You might want to clean up this directory also.")
            print()
            print("For more details please see %s" % format.link("https://github.com/elastic/rally/blob/master/CHANGELOG.md#030"))
            print("")
            print("*****************************************************************************************")
            print("")
            print("Pausing for 10 seconds to let you consider this message.")
            time.sleep(10)
            logger.info("Migrating config from version [3] to [4]")
            current_version = 4
            config["meta"]["config.version"] = str(current_version)
            if len(config["reporting"]["datastore.host"]) > 0:
                config["reporting"]["datastore.type"] = "elasticsearch"
            else:
                config["reporting"]["datastore.type"] = "in-memory"
            # Remove obsolete settings
            config["build"].pop("maven.bin")
            config["benchmarks"].pop("metrics.stats.disk.device")
        if current_version == 4:
            config["tracks"] = {}
            config["tracks"]["default.url"] = "https://github.com/elastic/rally-tracks"
            current_version = 5
            config["meta"]["config.version"] = str(current_version)

            # all migrations done
        self._config_file.store(config)
        logger.info("Successfully self-upgraded configuration to version [%s]" % self.CURRENT_CONFIG_VERSION)
=======
        migrate(self.config_file, self._stored_config_version(), Config.CURRENT_CONFIG_VERSION)
>>>>>>> 6a6ffee6

    def _stored_config_version(self):
        return int(self.opts("meta", "config.version", default_value=0, mandatory=False))

    # recursively find the most narrow scope for a key
    def _resolve_scope(self, section, key, start_from=Scope.invocation):
        if self._k(start_from, section, key) in self._opts:
            return start_from
        elif start_from == Scope.application:
            return None
        else:
            # continue search in the enclosing scope
            return self._resolve_scope(section, key, Scope(start_from.value - 1))

    def _k(self, scope, section, key):
        # keep global config keys a bit shorter / nicer for now
        if scope is None or scope == Scope.application:
            return "%s::%s" % (section, key)
        else:
            return "%s::%s::%s" % (scope.name, section, key)


class ConfigFactory:
    ENV_NAME_PATTERN = re.compile("^[a-zA-Z_-]+$")

    PORT_RANGE_PATTERN = re.compile("^([0-9]{1,4}|[1-5][0-9]{4}|6[0-4][0-9]{3}|65[0-4][0-9]{2}|655[0-2][0-9]|6553[0-5])$")

    BOOLEAN_PATTERN = re.compile("^(True|true|Yes|yes|t|y|False|false|f|No|no|n)$")

    def __init__(self, i=input, sec_i=getpass.getpass, o=print):
        self.i = i
        self.sec_i = sec_i
        self.o = o

    def _to_bool(self, value):
        return value in ["True", "true", "Yes", "yes", "t", "y"]

    def create_config(self, config_file, advanced_config=False):
        """
        Either creates a new configuration file or overwrites an existing one. Will ask the user for input on configurable properties
        and writes them to the configuration file in ~/.rally/rally.ini.

        :param advanced_config: Whether to ask for properties that are not necessary for everyday use (on a dev machine). Default: False.
        """
        if advanced_config:
            self.o("Running advanced configuration. You can get additional help at:")
            self.o("")
            self.o("  %s" % format.link("https://esrally.readthedocs.io/en/latest/configuration.html"))
            self.o("")

            logger.debug("Running advanced configuration routine.")
            self.o("")
        else:
            self.o("Running simple configuration. You can run the advanced configuration with:")
            self.o("")
            self.o("  %s configure --advanced-config" % PROGRAM_NAME)
            self.o("")
            logger.debug("Running simple configuration routine.")

        if config_file.present:
            self.o("\nWARNING: Will overwrite existing config file at [%s]\n" % config_file.location)
            logger.debug("Detected an existing configuration file at [%s]" % config_file.location)
        else:
            logger.debug("Did not detect a configuration file at [%s]. Running initial configuration routine." % config_file.location)

        # Autodetect settings
        self.o("[✓] Autodetecting available third-party software")
        git_path = io.guess_install_location("git")
        gradle_bin = io.guess_install_location("gradle")
        # default_jdk_7 = io.guess_java_home(major_version=7)
        default_jdk_8 = io.guess_java_home(major_version=8)

        self.print_detection_result("git    ", git_path)
        self.print_detection_result("gradle ", gradle_bin)
        # self.print_detection_result("JDK 7  ", default_jdk_7, warn_if_missing=True, additional_message="Cannot benchmark Elasticsearch 2.x")
        self.print_detection_result("JDK 8  ", default_jdk_8,
                                    warn_if_missing=True,
                                    additional_message="You cannot benchmark Elasticsearch 5.x without a JDK 8 installation")
        # self.print_detection_result("JDK 9 ", default_jdk_9, warn_if_missing=True)
        self.o("")

        # users that don't have git and gradle cannot benchmark from sources
        benchmark_from_sources = git_path and gradle_bin

        if not benchmark_from_sources:
            self.o("**********************************************************************************")
            self.o("You don't have the necessary software to benchmark source builds of Elasticsearch.")
            self.o("")
            self.o("You can still benchmark binary distributions with e.g.:")
            self.o("")
            self.o("  %s --pipeline=from-distribution --distribution-version=5.0.0-alpha2" % PROGRAM_NAME)
            self.o("")
            self.o("See %s" % format.link("https://esrally.readthedocs.io/en/latest/pipelines.html#from-distribution"))
            self.o("**********************************************************************************")
            self.o("")

        root_dir = "%s/benchmarks" % config_file.config_dir
        self.o("[✓] Setting up benchmark data directory in [%s] (needs several GB)." % root_dir)

        if benchmark_from_sources:
            # We try to autodetect an existing ES source directory
            guess = self._guess_es_src_dir()
            if guess:
                source_dir = guess
                self.o("[✓] Autodetected Elasticsearch project directory at [%s]." % source_dir)
                logger.debug("Autodetected Elasticsearch project directory at [%s]." % source_dir)
            else:
                default_src_dir = "%s/src" % root_dir
                logger.debug("Could not autodetect Elasticsearch project directory. Providing [%s] as default." % default_src_dir)
                source_dir = io.normalize_path(self._ask_property("Enter your Elasticsearch project directory:",
                                                                  default_value=default_src_dir))
            # Not everybody might have SSH access. Play safe with the default. It may be slower but this will work for everybody.
            repo_url = "https://github.com/elastic/elasticsearch.git"

        if default_jdk_8:
            jdk8_home = default_jdk_8
        else:
            self.o("")
            jdk8_home = io.normalize_path(self._ask_property("Enter the JDK 8 root directory:", check_path_exists=True))

        if advanced_config:
            env_name = self._ask_env_name()
            data_store_type = "elasticsearch"
            data_store_host, data_store_port, data_store_secure, data_store_user, data_store_password = self._ask_data_store()
        else:
            # Does not matter too much for an in-memory store
            env_name = "local"
            data_store_type = "in-memory"
            data_store_host, data_store_port, data_store_secure, data_store_user, data_store_password = "", "", "", "", ""

        config = configparser.ConfigParser()
        config["meta"] = {}
        config["meta"]["config.version"] = str(Config.CURRENT_CONFIG_VERSION)

        config["system"] = {}
        config["system"]["root.dir"] = root_dir
        config["system"]["log.root.dir"] = "logs"
        config["system"]["env.name"] = env_name

        if benchmark_from_sources:
            config["source"] = {}
            config["source"]["local.src.dir"] = source_dir
            config["source"]["remote.repo.url"] = repo_url

            config["build"] = {}
            config["build"]["gradle.bin"] = gradle_bin

        config["provisioning"] = {}
        config["provisioning"]["local.install.dir"] = "install"

        config["runtime"] = {}
        config["runtime"]["java8.home"] = jdk8_home

        config["benchmarks"] = {}
        config["benchmarks"]["local.dataset.cache"] = "${system:root.dir}/data"

        config["reporting"] = {}
        config["reporting"]["datastore.type"] = data_store_type
        config["reporting"]["datastore.host"] = data_store_host
        config["reporting"]["datastore.port"] = data_store_port
        config["reporting"]["datastore.secure"] = data_store_secure
        config["reporting"]["datastore.user"] = data_store_user
        config["reporting"]["datastore.password"] = data_store_password

<<<<<<< HEAD
        config["tracks"] = {}
        config["tracks"]["default.url"] = "https://github.com/elastic/rally-tracks"

        self._config_file.store(config)
=======
        config_file.store(config)
>>>>>>> 6a6ffee6

        self.o("[✓] Configuration successfully written to [%s]. Happy benchmarking!" % config_file.location)
        self.o("")
        if benchmark_from_sources:
            self.o("To benchmark the currently checked out version of Elasticsearch with the default benchmark run:")
            self.o("")
            self.o("  %s" % PROGRAM_NAME)
        else:
            self.o("To benchmark Elasticsearch 5.0.0-alpha2 with the default benchmark run:")
            self.o("")
            self.o("  %s --pipeline=from-distribution --distribution-version=5.0.0-alpha2" % PROGRAM_NAME)

        self.o()
        self.o("For help, type %s --help or see the user documentation at %s"
               % (PROGRAM_NAME, format.link("https://esrally.readthedocs.io")))

    def print_detection_result(self, what, result, warn_if_missing=False, additional_message=None):
        logger.debug("Autodetected %s at [%s]" % (what, result))
        if additional_message:
            message = " (%s)" % additional_message
        else:
            message = ""

        if result:
            self.o("  %s: [%s]" % (what, format.green("✓")))
        elif warn_if_missing:
            self.o("  %s: [%s]%s" % (what, format.yellow("✕"), message))
        else:
            self.o("  %s: [%s]%s" % (what, format.red("✕"), message))

    def _guess_es_src_dir(self):
        current_dir = os.getcwd()
        # try sibling elasticsearch directory (assuming that Rally is checked out alongside Elasticsearch)
        #
        # Note that if the current directory is the elasticsearch project directory, it will also be detected. We just cannot check
        # the current directory directly, otherwise any directory that is a git working copy will be detected as Elasticsearch project
        # directory.
        sibling_es_dir = os.path.abspath(os.path.join(current_dir, os.pardir, "elasticsearch"))
        child_es_dir = os.path.abspath(os.path.join(current_dir, "elasticsearch"))

        for candidate in [sibling_es_dir, child_es_dir]:
            if git.is_working_copy(candidate):
                return candidate
        return None

    def _ask_data_store(self):
        data_store_host = self._ask_property("Enter the host name of the ES metrics store", default_value="localhost")
        data_store_port = self._ask_property("Enter the port of the ES metrics store", check_pattern=ConfigFactory.PORT_RANGE_PATTERN)
        data_store_secure = self._ask_property("Use secure connection (True, False)", default_value=False,
                                               check_pattern=ConfigFactory.BOOLEAN_PATTERN)
        data_store_user = self._ask_property("Username for basic authentication (empty if not needed)", mandatory=False, default_value="")
        data_store_password = self._ask_property("Password for basic authentication (empty if not needed)", mandatory=False,
                                                 default_value="", sensitive=True)
        # do an intermediate conversion to bool in order to normalize input
        return data_store_host, data_store_port, str(self._to_bool(data_store_secure)), data_store_user, data_store_password

    def _ask_env_name(self):
        return self._ask_property("Enter a descriptive name for this benchmark environment (ASCII, no spaces)",
                                  check_pattern=ConfigFactory.ENV_NAME_PATTERN)

    def _ask_property(self, prompt, mandatory=True, check_path_exists=False, check_pattern=None, sensitive=False, default_value=None):
        if default_value is not None:
            final_prompt = "%s [default: '%s']: " % (prompt, default_value)
        else:
            final_prompt = "%s: " % prompt
        while True:
            if sensitive:
                value = self.sec_i(final_prompt)
            else:
                value = self.i(final_prompt)

            if not value or value.strip() == "":
                if mandatory and default_value is None:
                    self.o("  Value is required. Please retry.")
                    continue
                else:
                    self.o("  Using default value '%s'" % default_value)
                    # this way, we can still check the path...
                    value = default_value

            if check_path_exists and not os.path.exists(value):
                self.o("'%s' does not exist. Please check and retry." % value)
                continue
            if check_pattern is not None and not check_pattern.match(str(value)):
                self.o("Input does not match pattern [%s]. Please check and retry." % check_pattern.pattern)
                continue
            self.o("")
            # user entered a valid value
            return value


def migrate(config_file, current_version, target_version, out=print):
    logger.info("Upgrading configuration from version [%s] to [%s]." % (current_version, target_version))
    # Something is really fishy. We don't want to downgrade the configuration.
    if current_version >= target_version:
        raise ConfigError("The existing config file is available in a later version already. Expected version <= [%s] but found [%s]"
                          % (target_version, current_version))
    # but first a backup...
    config_file.backup()
    config = config_file.load(interpolation=None)

    if current_version == 0 and target_version > current_version:
        logger.info("Migrating config from version [0] to [1]")
        current_version = 1
        config["meta"] = {}
        config["meta"]["config.version"] = str(current_version)
        # in version 1 we changed some directories from being absolute to being relative
        config["system"]["log.root.dir"] = "logs"
        config["provisioning"]["local.install.dir"] = "install"
        config["reporting"]["report.base.dir"] = "reports"
    if current_version == 1 and target_version > current_version:
        logger.info("Migrating config from version [1] to [2]")
        current_version = 2
        config["meta"]["config.version"] = str(current_version)
        # no need to ask the user now if we are about to upgrade to version 4
        config["reporting"]["datastore.type"] = "in-memory"
        config["reporting"]["datastore.host"] = ""
        config["reporting"]["datastore.port"] = ""
        config["reporting"]["datastore.secure"] = ""
        config["reporting"]["datastore.user"] = ""
        config["reporting"]["datastore.password"] = ""
        config["system"]["env.name"] = "local"
    if current_version == 2 and target_version > current_version:
        logger.info("Migrating config from version [2] to [3]")
        current_version = 3
        config["meta"]["config.version"] = str(current_version)
        # Remove obsolete settings
        config["reporting"].pop("report.base.dir")
        config["reporting"].pop("output.html.report.filename")
    if current_version == 3 and target_version > current_version:
        root_dir = config["system"]["root.dir"]
        out("*****************************************************************************************")
        out("")
        out("You have an old configuration of Rally. Rally has now a much simpler setup")
        out("routine which will autodetect lots of settings for you and it also does not")
        out("require you to setup a metrics store anymore.")
        out("")
        out("Rally will now migrate your configuration but if you don't need advanced features")
        out("like a metrics store, then you should delete the configuration directory:")
        out("")
        out("  rm -rf %s" % config_file.config_dir)
        out("")
        out("and then rerun Rally's configuration routine:")
        out("")
        out("  %s configure" % PROGRAM_NAME)
        out("")
        out("Please also note you have %.1f GB of data in your current benchmark directory at"
              % convert.bytes_to_gb(io.get_size(root_dir)))
        out()
        out("  %s" % root_dir)
        out("")
        out("You might want to clean up this directory also.")
        out()
        out("For more details please see %s" % format.link("https://github.com/elastic/rally/blob/master/CHANGELOG.md#030"))
        out("")
        out("*****************************************************************************************")
        out("")
        out("Pausing for 10 seconds to let you consider this message.")
        time.sleep(10)
        logger.info("Migrating config from version [3] to [4]")
        current_version = 4
        config["meta"]["config.version"] = str(current_version)
        if len(config["reporting"]["datastore.host"]) > 0:
            config["reporting"]["datastore.type"] = "elasticsearch"
        else:
            config["reporting"]["datastore.type"] = "in-memory"
        # Remove obsolete settings
        config["build"].pop("maven.bin")
        config["benchmarks"].pop("metrics.stats.disk.device")

        # all migrations done
    config_file.store(config)
    logger.info("Successfully self-upgraded configuration to version [%s]" % target_version)
<|MERGE_RESOLUTION|>--- conflicted
+++ resolved
@@ -152,98 +152,7 @@
         return self.CURRENT_CONFIG_VERSION == self._stored_config_version()
 
     def migrate_config(self):
-<<<<<<< HEAD
-        # do migration one at a time, starting at the current one...
-        current_version = self._stored_config_version()
-        # Something is really fishy. We don't want to downgrade the configuration.
-        if current_version >= self.CURRENT_CONFIG_VERSION:
-            raise ConfigError("The existing config file is available in a later version already. Expected version <= [%s] but found [%s]"
-                              % (self.CURRENT_CONFIG_VERSION, current_version))
-        logger.info("Upgrading configuration from version [%s] to [%s]." % (current_version, self.CURRENT_CONFIG_VERSION))
-        # but first a backup...
-        self._config_file.backup()
-        config = self._config_file.load(interpolation=None)
-
-        if current_version == 0:
-            logger.info("Migrating config from version [0] to [1]")
-            current_version = 1
-            config["meta"] = {}
-            config["meta"]["config.version"] = str(current_version)
-            # in version 1 we changed some directories from being absolute to being relative
-            config["system"]["log.root.dir"] = "logs"
-            config["provisioning"]["local.install.dir"] = "install"
-            config["reporting"]["report.base.dir"] = "reports"
-        if current_version == 1:
-            logger.info("Migrating config from version [1] to [2]")
-            current_version = 2
-            config["meta"]["config.version"] = str(current_version)
-            # no need to ask the user now if we are about to upgrade to version 4
-            config["reporting"]["datastore.type"] = "in-memory"
-            config["reporting"]["datastore.host"] = ""
-            config["reporting"]["datastore.port"] = ""
-            config["reporting"]["datastore.secure"] = ""
-            config["reporting"]["datastore.user"] = ""
-            config["reporting"]["datastore.password"] = ""
-            config["system"]["env.name"] = "local"
-        if current_version == 2:
-            logger.info("Migrating config from version [2] to [3]")
-            current_version = 3
-            config["meta"]["config.version"] = str(current_version)
-            # Remove obsolete settings
-            config["reporting"].pop("report.base.dir")
-            config["reporting"].pop("output.html.report.filename")
-        if current_version == 3:
-            root_dir = config["system"]["root.dir"]
-            print("*****************************************************************************************")
-            print("")
-            print("You have an old configuration of Rally. Rally has now a much simpler setup")
-            print("routine which will autodetect lots of settings for you and it also does not");
-            print("require you to setup a metrics store anymore.")
-            print("")
-            print("Rally will now migrate your configuration but if you don't need advanced features")
-            print("like a metrics store, then you should delete the configuration directory:")
-            print("")
-            print("  rm -rf %s" % self._config_file.config_dir())
-            print("")
-            print("and then rerun Rally's configuration routine:")
-            print("")
-            print("  %s configure" % PROGRAM_NAME)
-            print("")
-            print("Please also note you have %.1f GB of data in your current benchmark directory at"
-                  % convert.bytes_to_gb(io.get_size(root_dir)))
-            print()
-            print("  %s" % root_dir)
-            print("")
-            print("You might want to clean up this directory also.")
-            print()
-            print("For more details please see %s" % format.link("https://github.com/elastic/rally/blob/master/CHANGELOG.md#030"))
-            print("")
-            print("*****************************************************************************************")
-            print("")
-            print("Pausing for 10 seconds to let you consider this message.")
-            time.sleep(10)
-            logger.info("Migrating config from version [3] to [4]")
-            current_version = 4
-            config["meta"]["config.version"] = str(current_version)
-            if len(config["reporting"]["datastore.host"]) > 0:
-                config["reporting"]["datastore.type"] = "elasticsearch"
-            else:
-                config["reporting"]["datastore.type"] = "in-memory"
-            # Remove obsolete settings
-            config["build"].pop("maven.bin")
-            config["benchmarks"].pop("metrics.stats.disk.device")
-        if current_version == 4:
-            config["tracks"] = {}
-            config["tracks"]["default.url"] = "https://github.com/elastic/rally-tracks"
-            current_version = 5
-            config["meta"]["config.version"] = str(current_version)
-
-            # all migrations done
-        self._config_file.store(config)
-        logger.info("Successfully self-upgraded configuration to version [%s]" % self.CURRENT_CONFIG_VERSION)
-=======
         migrate(self.config_file, self._stored_config_version(), Config.CURRENT_CONFIG_VERSION)
->>>>>>> 6a6ffee6
 
     def _stored_config_version(self):
         return int(self.opts("meta", "config.version", default_value=0, mandatory=False))
@@ -408,14 +317,10 @@
         config["reporting"]["datastore.user"] = data_store_user
         config["reporting"]["datastore.password"] = data_store_password
 
-<<<<<<< HEAD
         config["tracks"] = {}
         config["tracks"]["default.url"] = "https://github.com/elastic/rally-tracks"
 
-        self._config_file.store(config)
-=======
         config_file.store(config)
->>>>>>> 6a6ffee6
 
         self.o("[✓] Configuration successfully written to [%s]. Happy benchmarking!" % config_file.location)
         self.o("")
@@ -586,6 +491,12 @@
         config["build"].pop("maven.bin")
         config["benchmarks"].pop("metrics.stats.disk.device")
 
-        # all migrations done
+    if current_version == 4 and target_version > current_version:
+        config["tracks"] = {}
+        config["tracks"]["default.url"] = "https://github.com/elastic/rally-tracks"
+        current_version = 5
+        config["meta"]["config.version"] = str(current_version)
+
+# all migrations done
     config_file.store(config)
     logger.info("Successfully self-upgraded configuration to version [%s]" % target_version)
