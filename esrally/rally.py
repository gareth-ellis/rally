import argparse
import datetime
import logging
import logging.handlers
import os
import shutil
import sys
import time
import faulthandler
import signal

from esrally import version, actor, config, paths, racecontrol, reporter, metrics, track, exceptions, time as rtime
from esrally import PROGRAM_NAME, DOC_LINK, BANNER, SKULL
from esrally.mechanic import car, telemetry
from esrally.utils import io, convert, process, console, net

logger = logging.getLogger("rally.main")

DEFAULT_CLIENT_OPTIONS = "timeout:60000,request_timeout:60000"


# we want to use some basic logging even before the output to log file is configured
def pre_configure_logging():
    logging.basicConfig(level=logging.INFO)


def application_log_dir_path():
    return "%s/.rally/logs" % os.path.expanduser("~")


def application_log_file_path(start_time):
    return "%s/rally_out_%s.log" % (application_log_dir_path(), start_time)


def configure_logging(cfg):
    start_time = rtime.to_iso8601(cfg.opts("system", "time.start"))
    logging_output = cfg.opts("system", "logging.output")
    profiling_enabled = cfg.opts("driver", "profiling")

    if logging_output == "file":
        log_file = application_log_file_path(start_time)
        log_dir = os.path.dirname(log_file)
        io.ensure_dir(log_dir)
        console.info("Writing logs to %s" % log_file)
        # there is an old log file lying around -> backup
        if os.path.exists(log_file):
            os.rename(log_file, "%s-bak-%d.log" % (log_file, int(os.path.getctime(log_file))))
        ch = logging.FileHandler(filename=log_file, mode="a")
    else:
        ch = logging.StreamHandler(stream=sys.stdout)

    log_level = logging.INFO
    ch.setLevel(log_level)
    formatter = logging.Formatter("%(asctime)s,%(msecs)d PID:%(process)d %(name)s %(levelname)s %(message)s", datefmt="%Y-%m-%d %H:%M:%S")
    formatter.converter = time.gmtime
    ch.setFormatter(formatter)

    # Remove all handlers associated with the root logger object so we can start over with an entirely fresh log configuration
    for handler in logging.root.handlers[:]:
        logging.root.removeHandler(handler)

    logging.root.addHandler(ch)
    logging.getLogger("elasticsearch").setLevel(logging.WARNING)

    if profiling_enabled:
        profile_file = "%s/profile.log" % application_log_dir_path()
        log_dir = os.path.dirname(profile_file)
        io.ensure_dir(log_dir)
        console.info("Writing driver profiling data to %s" % profile_file)
        handler = logging.FileHandler(filename=profile_file, encoding="UTF-8")
        handler.setFormatter(formatter)

        profile_logger = logging.getLogger("rally.profile")
        profile_logger.setLevel(logging.INFO)
        profile_logger.addHandler(handler)


def parse_args():
    def positive_number(v):
        value = int(v)
        if value <= 0:
            raise argparse.ArgumentTypeError("must be positive but was %s" % value)
        return value

    # try to preload configurable defaults, but this does not work together with `--configuration-name` (which is undocumented anyway)
    cfg = config.Config()
    if cfg.config_present():
        cfg.load_config()
        preserve_install = cfg.opts("defaults", "preserve_benchmark_candidate", default_value=False, mandatory=False)
    else:
        preserve_install = False

    # workaround for http://bugs.python.org/issue13041
    #
    # Set a proper width (see argparse.HelpFormatter)
    try:
        int(os.environ["COLUMNS"])
    except (KeyError, ValueError):
        # noinspection PyBroadException
        try:
            os.environ['COLUMNS'] = str(shutil.get_terminal_size().columns)
        except BaseException:
            # don't fail if anything goes wrong here
            pass

    parser = argparse.ArgumentParser(prog=PROGRAM_NAME,
                                     description=BANNER + "\n\n You know for benchmarking Elasticsearch.",
                                     epilog="Find out more about Rally at %s" % console.format.link(DOC_LINK),
                                     formatter_class=argparse.RawDescriptionHelpFormatter)
    parser.add_argument('--version', action='version', version="%(prog)s " + version.version())

    subparsers = parser.add_subparsers(
        title="subcommands",
        dest="subcommand",
        help="")

    race_parser = subparsers.add_parser("race", help="Run the benchmarking pipeline. This sub-command should typically be used.")
    # change in favor of "list telemetry", "list tracks", "list pipelines"
    list_parser = subparsers.add_parser("list", help="List configuration options")
    list_parser.add_argument(
        "configuration",
        metavar="configuration",
        help="The configuration for which Rally should show the available options. "
             "Possible values are: telemetry, tracks, pipelines, races, cars",
        choices=["telemetry", "tracks", "pipelines", "races", "cars"])
    list_parser.add_argument(
        "--limit",
        help="Limit the number of search results for recent races (default: 10).",
        default=10,
    )

    compare_parser = subparsers.add_parser("compare", help="Compare two races")
    compare_parser.add_argument(
        "--baseline",
        help="Race timestamp of the baseline (see %s list races)" % PROGRAM_NAME,
        default="")
    compare_parser.add_argument(
        "--contender",
        help="Race timestamp of the contender (see %s list races)" % PROGRAM_NAME,
        default="")
    compare_parser.add_argument(
        "--report-format",
        help="define the output format for the command line report (default: markdown).",
        choices=["markdown", "csv"],
        default="markdown")
    compare_parser.add_argument(
        "--report-file",
        help="write the command line report also to the provided file",
        default="")

    config_parser = subparsers.add_parser("configure", help="Write the configuration file or reconfigure Rally")
    for p in [parser, config_parser]:
        p.add_argument(
            "--advanced-config",
            help="show additional configuration options (default: false)",
            default=False,
            action="store_true")
        p.add_argument(
            "--assume-defaults",
            help="Automatically accept all options with default values (default: false)",
            default=False,
            action="store_true")

    for p in [parser, race_parser]:
        p.add_argument(
            "--pipeline",
            help="select the pipeline to run.",
            # the default will be dynamically derived by racecontrol based on the presence / absence of other command line options
            default="")
        p.add_argument(
            "--preserve-install",
            help="keep the benchmark candidate and its index. (default: %s)" % str(preserve_install).lower(),
            default=preserve_install)
        p.add_argument(
            "--telemetry",
            help="enable the provided telemetry devices, provided as a comma-separated list. List possible telemetry devices "
                 "with `%s list telemetry`" % PROGRAM_NAME,
            default="")
        p.add_argument(
            "--revision",
            help="define the source code revision for building the benchmark candidate. 'current' uses the source tree as is,"
                 " 'latest' fetches the latest version on master. It is also possible to specify a commit id or a timestamp."
                 " The timestamp must be specified as: \"@ts\" where \"ts\" must be a valid ISO 8601 timestamp, "
                 "e.g. \"@2013-07-27T10:37:00Z\" (default: current).",
            default="current")  # optimized for local usage, don't fetch sources
        p.add_argument(
            "--track",
            help="define the track to use. List possible tracks with `%s list tracks` (default: geonames)." % PROGRAM_NAME,
            default="geonames")
        p.add_argument(
            "--challenge",
            help="define the challenge to use. List possible challenges for tracks with `%s list tracks`" % PROGRAM_NAME)
        p.add_argument(
            "--car",
            help="define the car to use. List possible cars with `%s list cars` (default: defaults)." % PROGRAM_NAME,
            default="defaults")  # optimized for local usage

        p.add_argument(
            "--target-hosts",
            help="define a comma-separated list of host:port pairs which should be targeted iff using the pipeline 'benchmark-only' "
                 "(default: localhost:9200).",
            default="")  # actually the default is pipeline specific and it is set later
        p.add_argument(
            "--client-options",
            help="define a comma-separated list of client options to use. The options will be passed to the Elasticsearch Python client "
                 "(default: %s)." % DEFAULT_CLIENT_OPTIONS,
            default=DEFAULT_CLIENT_OPTIONS)
        p.add_argument(
            "--cluster-health",
            choices=["red", "yellow", "green"],
            help="Expected cluster health at the beginning of the benchmark (default: green)",
            default="green")
        p.add_argument(
            "--user-tag",
            help="define a user-specific key-value pair (separated by ':'). It is added to each metric record as meta info. "
                 "Example: intention:baseline-ticket-12345",
            default="")
        p.add_argument(
            "--report-format",
            help="define the output format for the command line report (default: markdown).",
            choices=["markdown", "csv"],
            default="markdown")
        p.add_argument(
            "--report-file",
            help="write the command line report also to the provided file",
            default="")
        p.add_argument(
            "--quiet",
            help="suppress as much as output as possible (default: false).",
            default=False,
            action="store_true")
        p.add_argument(
            "--laps",
            type=positive_number,
            help="number of laps that the benchmark should run (default: 1).",
            default=1)
        p.add_argument(
            "--test-mode",
            help="runs the given track in 'test mode'. Meant to check a track for errors but not for real benchmarks (default: false).",
            default=False,
            action="store_true")

    for p in [parser, list_parser, race_parser]:
        p.add_argument(
            "--distribution-version",
            help="define the version of the Elasticsearch distribution to download. "
                 "Check https://www.elastic.co/downloads/elasticsearch for released versions.",
            default="")
        p.add_argument(
            "--distribution-repository",
            help="define the repository from where the Elasticsearch distribution should be downloaded (default: release).",
            choices=["snapshot", "release"],
            default="release")
        p.add_argument(
            "--track-repository",
            help="define the repository from where Rally will load tracks (default: default).",
            default="default")
        p.add_argument(
            "--team-repository",
            help="define the repository from where Rally will load teams and cars (default: default).",
            default="default")
        p.add_argument(
            "--offline",
            help="assume that Rally has no connection to the Internet (default: false)",
            default=False,
            action="store_true")
        p.add_argument(
            "--enable-driver-profiling",
            help="Enables a profiler for analyzing the performance of calls in Rally's driver (default: false)",
            default=False,
            action="store_true")

    ###############################################################################
    #
    # The options below are undocumented and can be removed or changed at any time.
    #
    ###############################################################################
    for p in [parser, race_parser]:
        # This option is intended to tell Rally to assume a different start date than 'now'. This is effectively just useful for things like
        # backtesting or a benchmark run across environments (think: comparison of EC2 and bare metal) but never for the typical user.
        p.add_argument(
            "--effective-start-date",
            help=argparse.SUPPRESS,
            type=lambda s: datetime.datetime.strptime(s, "%Y-%m-%d %H:%M:%S"),
            default=None)
        # This is a highly experimental option and will likely be removed
        p.add_argument(
            "--data-paths",
            help=argparse.SUPPRESS,
            default=None)
        p.add_argument(
            "--override-src-dir",
            help=argparse.SUPPRESS,
            default=None)
        p.add_argument(
            "--auto-manage-indices",
            choices=["true", "false"],
            help=argparse.SUPPRESS,
            default=None)

    for p in [parser, config_parser, list_parser, race_parser, compare_parser]:
        # This option is needed to support a separate configuration for the integration tests on the same machine
        p.add_argument(
            "--configuration-name",
            help=argparse.SUPPRESS,
            default=None)
        p.add_argument(
            "--logging",
            choices=["file", "console"],
            help=argparse.SUPPRESS,
            default="file"
        )

    return parser.parse_args()


def derive_sub_command(args, cfg):
    sub_command = args.subcommand
    # first, trust the user...
    if sub_command is not None:
        return sub_command
    # we apply some smarts in case the user did not specify a sub-command
    if cfg.config_present():
        return "race"
    else:
        return "configure"


def ensure_configuration_present(cfg, args, sub_command):
    if sub_command == "configure":
        config.ConfigFactory().create_config(cfg.config_file, advanced_config=args.advanced_config, assume_defaults=args.assume_defaults)
        exit(0)
    else:
        if cfg.config_present():
            cfg.load_config()
            if not cfg.config_compatible():
                cfg.migrate_config()
                # Reload config after upgrading
                cfg.load_config()
        else:
            console.error("No config present. Please run '%s configure' first." % PROGRAM_NAME)
            exit(64)


def list(cfg):
    what = cfg.opts("system", "list.config.option")
    if what == "telemetry":
        telemetry.list_telemetry()
    elif what == "tracks":
        track.list_tracks(cfg)
    elif what == "pipelines":
        racecontrol.list_pipelines()
    elif what == "races":
        metrics.list_races(cfg)
    elif what == "cars":
<<<<<<< HEAD
        car.list_cars(cfg)
    elif what == "facts":
        with_actor_system(lambda c: facts.list_facts(cfg), cfg)
=======
        car.list_cars()
>>>>>>> b147050b
    else:
        raise exceptions.SystemSetupError("Cannot list unknown configuration option [%s]" % what)


def print_help_on_errors():
    heading = "Getting further help:"
    console.println(console.format.bold(heading))
    console.println(console.format.underline_for(heading))
    console.println("* Check the log files in %s for errors." % application_log_dir_path())
    console.println("* Read the documentation at %s" % console.format.link(DOC_LINK))
    console.println("* Ask a question in the forum at %s" % console.format.link("https://discuss.elastic.co/c/elasticsearch/rally"))
    console.println("* Raise an issue at %s and include the log files in %s." %
                    (console.format.link("https://github.com/elastic/rally/issues"), application_log_dir_path()))


def race(cfg):
    with_actor_system(lambda c: racecontrol.run(c), cfg)


def with_actor_system(runnable, cfg):
    already_running = actor.actor_system_already_running()
    logger.info("Actor system already running locally? [%s]" % str(already_running))
    try:
        actors = actor.bootstrap_actor_system(try_join=already_running, prefer_local_only=not already_running)
        # We can only support remote benchmarks if we have a dedicated daemon that is not only bound to 127.0.0.1
        cfg.add(config.Scope.application, "system", "remote.benchmarking.supported", already_running)
    except RuntimeError as e:
        logger.exception("Could not bootstrap actor system.")
        if str(e) == "Unable to determine valid external socket address.":
            console.warn("Could not determine a socket address. Are you running without any network? Switching to degraded mode.",
                         logger=logger)
            actor.use_offline_actor_system()
            actors = actor.bootstrap_actor_system(try_join=True)
        else:
            raise
    try:
        runnable(cfg)
    finally:
        # We only shutdown the actor system if it was not already running before
        if not already_running:
            shutdown_complete = False
            times_interrupted = 0
            while not shutdown_complete and times_interrupted < 2:
                try:
                    logger.info("Attempting to shutdown internal actor system.")
                    actors.shutdown()
                    # note that this check will only evaluate to True for a TCP-based actor system.
                    timeout = 15
                    while actor.actor_system_already_running() and timeout > 0:
                        logger.info("Actor system is still running. Waiting...")
                        time.sleep(1)
                        timeout -= 1
                    if timeout > 0:
                        shutdown_complete = True
                        logger.info("Shutdown completed.")
                    else:
                        logger.warning("Shutdown timed out. Actor system is still running.")
                        break
                except KeyboardInterrupt:
                    times_interrupted += 1
                    logger.warning("User interrupted shutdown of internal actor system.")
                    console.info("Please wait a moment for Rally's internal components to shutdown.")
            if not shutdown_complete and times_interrupted > 0:
                logger.warning("Terminating after user has interrupted actor system shutdown explicitly for [%d] times." % times_interrupted)
                console.println("")
                console.warn("Terminating now at the risk of leaving child processes behind.")
                console.println("")
                console.warn("The next race may fail due to an unclean shutdown.")
                console.println("")
                console.println(SKULL)
                console.println("")
            elif not shutdown_complete:
                console.warn("Could not terminate all internal processes within timeout. Please check and force-terminate all Rally processes.")


def dispatch_sub_command(cfg, sub_command):
    try:
        if sub_command == "compare":
            reporter.compare(cfg)
        elif sub_command == "list":
            list(cfg)
        elif sub_command == "race":
            race(cfg)
        else:
            raise exceptions.SystemSetupError("Unknown subcommand [%s]" % sub_command)
        return True
    except exceptions.RallyError as e:
        logging.exception("Cannot run subcommand [%s]." % sub_command)
        console.error("Cannot %s. %s" % (sub_command, e))
        console.println("")
        print_help_on_errors()
        return False
    except BaseException as e:
        logging.exception("A fatal error occurred while running subcommand [%s]." % sub_command)
        console.error("Cannot %s. %s." % (sub_command, e))
        console.println("")
        print_help_on_errors()
        return False


def csv_to_list(csv):
    if csv is None:
        return None
    elif len(csv.strip()) == 0:
        return []
    else:
        return [e.strip() for e in csv.split(",")]


def to_bool(v):
    if v is None:
        return None
    elif v.lower() == "false":
        return False
    elif v.lower() == "true":
        return True
    else:
        raise ValueError("Could not convert value '%s'" % v)


def kv_to_map(kvs):
    def convert(v):
        # string
        if v.startswith("'"):
            return v[1:-1]

        # int
        try:
            return int(v)
        except ValueError:
            pass

        # float
        try:
            return float(v)
        except ValueError:
            pass

        # boolean
        return to_bool(v)

    result = {}
    for kv in kvs:
        k, v = kv.split(":")
        # key is always considered a string, value needs to be converted
        result[k.strip()] = convert(v.strip())
    return result


def convert_hosts(configured_host_list):
    hosts = []
    try:
        for authority in configured_host_list:
            host, port = authority.split(":")
            hosts.append({"host": host, "port": port})
        return hosts
    except ValueError:
        msg = "Could not convert hosts [%s] (expected a list of host:port pairs e.g. host1:9200,host2:9200)." % configured_host_list
        logger.exception(msg)
        raise exceptions.SystemSetupError(msg)


def main():
    start = time.time()
    # Early init of console output so we start to show everything consistently.
    console.init(quiet=False)
    # allow to see a thread-dump on SIGQUIT
    faulthandler.register(signal.SIGQUIT, file=sys.stderr)

    pre_configure_logging()
    args = parse_args()

    console.init(quiet=args.quiet)
    console.println(BANNER)

    cfg = config.Config(config_name=args.configuration_name)
    sub_command = derive_sub_command(args, cfg)
    ensure_configuration_present(cfg, args, sub_command)

    if args.effective_start_date:
        cfg.add(config.Scope.application, "system", "time.start", args.effective_start_date)
        cfg.add(config.Scope.application, "system", "time.start.user_provided", True)
    else:
        cfg.add(config.Scope.application, "system", "time.start", datetime.datetime.utcnow())
        cfg.add(config.Scope.application, "system", "time.start.user_provided", False)

    cfg.add(config.Scope.applicationOverride, "system", "quiet.mode", args.quiet)

    # per node?
    cfg.add(config.Scope.applicationOverride, "system", "offline.mode", args.offline)
    cfg.add(config.Scope.applicationOverride, "system", "logging.output", args.logging)

    # Local config per node
    cfg.add(config.Scope.application, "node", "rally.root", paths.rally_root())
    cfg.add(config.Scope.application, "node", "rally.cwd", os.getcwd())

    cfg.add(config.Scope.applicationOverride, "mechanic", "source.revision", args.revision)
    #TODO dm: Consider renaming this one. It's used by different modules
    if args.distribution_version:
        cfg.add(config.Scope.applicationOverride, "mechanic", "distribution.version", args.distribution_version)
    cfg.add(config.Scope.applicationOverride, "mechanic", "distribution.repository", args.distribution_repository)
    cfg.add(config.Scope.applicationOverride, "mechanic", "repository.name", args.team_repository)
    cfg.add(config.Scope.applicationOverride, "mechanic", "car.name", args.car)
    cfg.add(config.Scope.applicationOverride, "mechanic", "node.datapaths", csv_to_list(args.data_paths))
    cfg.add(config.Scope.applicationOverride, "mechanic", "preserve.install", convert.to_bool(args.preserve_install))
    cfg.add(config.Scope.applicationOverride, "mechanic", "telemetry.devices", csv_to_list(args.telemetry))
    if args.override_src_dir is not None:
        cfg.add(config.Scope.applicationOverride, "source", "local.src.dir", args.override_src_dir)

    cfg.add(config.Scope.applicationOverride, "race", "pipeline", args.pipeline)
    cfg.add(config.Scope.applicationOverride, "race", "laps", args.laps)
    cfg.add(config.Scope.applicationOverride, "race", "user.tag", args.user_tag)

    cfg.add(config.Scope.applicationOverride, "track", "repository.name", args.track_repository)
    cfg.add(config.Scope.applicationOverride, "track", "track.name", args.track)
    cfg.add(config.Scope.applicationOverride, "track", "challenge.name", args.challenge)
    cfg.add(config.Scope.applicationOverride, "track", "test.mode.enabled", args.test_mode)
    cfg.add(config.Scope.applicationOverride, "track", "auto_manage_indices", to_bool(args.auto_manage_indices))

    cfg.add(config.Scope.applicationOverride, "reporting", "format", args.report_format)
    cfg.add(config.Scope.applicationOverride, "reporting", "output.path", args.report_file)
    if sub_command == "compare":
        cfg.add(config.Scope.applicationOverride, "reporting", "baseline.timestamp", args.baseline)
        cfg.add(config.Scope.applicationOverride, "reporting", "contender.timestamp", args.contender)

    ################################
    # new section name: driver
    ################################
    cfg.add(config.Scope.applicationOverride, "benchmarks", "cluster.health", args.cluster_health)
    cfg.add(config.Scope.applicationOverride, "driver", "profiling", args.enable_driver_profiling)
    if sub_command != "list":
        # Also needed by mechanic (-> telemetry) - duplicate by module?
        cfg.add(config.Scope.applicationOverride, "client", "hosts", convert_hosts(csv_to_list(args.target_hosts)))
        client_options = kv_to_map(csv_to_list(args.client_options))
        cfg.add(config.Scope.applicationOverride, "client", "options", client_options)
        if "timeout" not in client_options:
            console.info("You did not provide an explicit timeout in the client options. Assuming default of 10 seconds.")

    # split by component?
    if sub_command == "list":
        cfg.add(config.Scope.applicationOverride, "system", "list.config.option", args.configuration)
        cfg.add(config.Scope.applicationOverride, "system", "list.races.max_results", args.limit)

    configure_logging(cfg)
    logger.info("OS [%s]" % str(os.uname()))
    logger.info("Python [%s]" % str(sys.implementation))
    logger.info("Rally version [%s]" % version.version())
    logger.info("Command line arguments: %s" % args)
    # Configure networking
    net.init()
    if not args.offline:
        if not net.has_internet_connection():
            console.warn("No Internet connection detected. Automatic download of track data sets etc. is disabled.",
                         logger=logger)
            cfg.add(config.Scope.applicationOverride, "system", "offline.mode", True)
        else:
            logger.info("Detected a working Internet connection.")

    # Kill any lingering Rally processes before attempting to continue - the actor system needs to be a singleton on this machine
    # noinspection PyBroadException
    try:
        process.kill_running_rally_instances()
    except BaseException:
        logger.exception("Could not terminate potentially running Rally instances correctly. Attempting to go on anyway.")

    success = dispatch_sub_command(cfg, sub_command)

    end = time.time()
    if success:
        console.println("")
        console.info("SUCCESS (took %d seconds)" % (end - start), overline="-", underline="-")
    else:
        console.println("")
        console.info("FAILURE (took %d seconds)" % (end - start), overline="-", underline="-")
        sys.exit(64)


if __name__ == "__main__":
    main()<|MERGE_RESOLUTION|>--- conflicted
+++ resolved
@@ -353,13 +353,7 @@
     elif what == "races":
         metrics.list_races(cfg)
     elif what == "cars":
-<<<<<<< HEAD
         car.list_cars(cfg)
-    elif what == "facts":
-        with_actor_system(lambda c: facts.list_facts(cfg), cfg)
-=======
-        car.list_cars()
->>>>>>> b147050b
     else:
         raise exceptions.SystemSetupError("Cannot list unknown configuration option [%s]" % what)
 
